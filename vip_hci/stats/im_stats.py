#! /usr/bin/env python

"""
Module for image statistics.
"""

from __future__ import division, print_function

__author__ = 'Carlos Alberto Gomez Gonzalez'
__all__ = ['frame_histo_stats',
           'average_radial_profile']

import numpy as np
import pandas as pd
from matplotlib import pyplot as plt
from ..var import frame_center


def average_radial_profile(array, sep=1, collapse='median', plot=True):
    """ Calculates the average radial profile of an image. If a cube is
    passed it's first collapsed.

    Parameters
    ----------
    array : array_like, 2d or 3d
        Input image or cube.
    sep : int, optional
        The average radial profile is recorded every ``sep`` pixels.
    collapse : str, optional
        The method for combining the images, when array is cube.
    plot : bool, optional
        If True the profile is plotted.

    Returns
    -------
    df : dataframe
        Pandas dataframe with the radial profile and distances.

    """
    from ..preproc import cube_collapse
    if array.ndim == 3:
        frame = cube_collapse(array, mode=collapse)
    elif array.ndim == 2:
        frame = array

    cy, cx = frame_center(frame)
    x, y = np.indices((frame.shape))
    r = np.sqrt((x - cx) ** 2 + (y - cy) ** 2)
    r = r.astype(int)
    tbin = np.bincount(r.ravel(), frame.ravel())
    nr = np.bincount(r.ravel())
    radprofile = tbin / nr

    radists = np.arange(1, int(cy), sep)
    radprofile_radists = radprofile[radists - 1]
    nr_radists = nr[radists - 1]
    df = pd.DataFrame(
        {'rad': radists - 1, 'radprof': radprofile_radists, 'npx': nr_radists})

    if plot:
        plt.figure(figsize=(10, 4), dpi=100)
        plt.plot(radists - 1, radprofile_radists, '.-', alpha=0.6)
        plt.grid(which='both', alpha=0.6)
        plt.xlabel('Pixels')
        plt.ylabel('Counts')
        plt.minorticks_on()
        plt.xlim(0)

    return df


def frame_histo_stats(image_array, plot=True):
    """Plots a frame with a colorbar, its histogram and some statistics: mean,
    median, maximum, minimum and standard deviation values.  
    
    Parameters
    ----------
    image_array : array_like
        The input frame.  
    plot : bool, optional
        If True plots the frame and the histogram with the values.
        
    Return
    ------
    mean : float
        Mean value of array.
    median : float
        Median value of array.
    std : float
        Standard deviation of array.
    maxim : int or float
        Maximum value.
    minim : int or float
        Minimum value.
        
    """
    vector = image_array.flatten()
    mean = vector.mean()
    median = np.median(vector)
    maxim = vector.max()
    minim = vector.min()
    std = vector.std()
    
<<<<<<< HEAD
    if plot is True:
        fig, axes = plt.subplots(nrows=1, ncols=2, figsize=(10, 3))
=======
    if plot:
        fig, axes = plt.subplots(nrows=1, ncols=2, figsize=(14,5))
>>>>>>> 718f49a7
        ax0, ax1 = axes.flat
        bins = int(np.sqrt(vector.shape[0]))
        txt = 'Mean = {:.3f}\n'.format(mean) + \
              'Median = {:.3f}\n'.format(median) +\
              'Stddev = {:.3f}\n'.format(std) +\
              'Max = {:.3f}\n'.format(maxim) +\
              'Min = {:.3f}\n\n'.format(minim)

        ax0.imshow(image_array, interpolation="nearest", origin ="lower",
                         cmap='viridis')
        ax0.set_title('Frame')
        ax0.grid('off')

        ax1.hist(vector, bins=bins, label=txt, alpha=0.5, histtype='stepfilled')
        ax1.set_yscale('log')
        ax1.set_title('Histogram')
        ax1.text(0.98, 0.98, txt, transform=ax1.transAxes, fontsize=12,
                 verticalalignment='top', horizontalalignment='right')
        plt.show()
        
    return mean, median, std, maxim, minim
<|MERGE_RESOLUTION|>--- conflicted
+++ resolved
@@ -100,14 +100,9 @@
     maxim = vector.max()
     minim = vector.min()
     std = vector.std()
-    
-<<<<<<< HEAD
-    if plot is True:
-        fig, axes = plt.subplots(nrows=1, ncols=2, figsize=(10, 3))
-=======
+   
     if plot:
         fig, axes = plt.subplots(nrows=1, ncols=2, figsize=(14,5))
->>>>>>> 718f49a7
         ax0, ax1 = axes.flat
         bins = int(np.sqrt(vector.shape[0]))
         txt = 'Mean = {:.3f}\n'.format(mean) + \
